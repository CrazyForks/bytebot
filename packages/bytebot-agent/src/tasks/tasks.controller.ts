import {
  Controller,
  Get,
  Post,
  Body,
  Param,
  Patch,
  Delete,
  HttpStatus,
  HttpCode,
<<<<<<< HEAD
  UseGuards,
=======
  Query,
>>>>>>> 98f687c9
} from '@nestjs/common';
import { TasksService } from './tasks.service';
import { CreateTaskDto } from './dto/create-task.dto';
import { UpdateTaskDto } from './dto/update-task.dto';
import { Message, Task } from '@prisma/client';
import { GuideTaskDto } from './dto/guide-task.dto';
import { MessagesService } from 'src/messages/messages.service';
import { AuthGuard } from '../auth/auth.guard';
import { CurrentUser } from '../auth/current-user.decorator';
import { User } from '../auth/auth';

@Controller('tasks')
@UseGuards(AuthGuard)
export class TasksController {
  constructor(
    private readonly tasksService: TasksService,
    private readonly messagesService: MessagesService,
  ) {}

  @Post()
  @HttpCode(HttpStatus.CREATED)
  async create(
    @Body() createTaskDto: CreateTaskDto,
    @CurrentUser() user: User
  ): Promise<Task> {
    return this.tasksService.create(createTaskDto);
  }

  @Get()
  async findAll(): Promise<Task[]> {
    return this.tasksService.findAll();
  }

  @Get(':id')
  async findById(@Param('id') id: string): Promise<Task> {
    return this.tasksService.findById(id);
  }

  @Get(':id/messages')
  async taskMessages(
    @Param('id') taskId: string,
    @Query('limit') limit?: string,
    @Query('page') page?: string,
  ): Promise<Message[]> {
    const options = {
      limit: limit ? parseInt(limit, 10) : undefined,
      page: page ? parseInt(page, 10) : undefined,
    };
    
    const messages = await this.messagesService.findAll(taskId, options);
    return messages;
  }

  @Patch(':id')
  async update(
    @Param('id') id: string,
    @Body() updateTaskDto: UpdateTaskDto,
  ): Promise<Task> {
    return this.tasksService.update(id, updateTaskDto);
  }

  @Delete(':id')
  @HttpCode(HttpStatus.NO_CONTENT)
  async delete(@Param('id') id: string): Promise<void> {
    await this.tasksService.delete(id);
  }

  @Post(':id/guide')
  @HttpCode(HttpStatus.CREATED)
  async guideTask(
    @Param('id') taskId: string,
    @Body() guideTaskDto: GuideTaskDto,
  ): Promise<Task> {
    return this.tasksService.guideTask(taskId, guideTaskDto);
  }

  @Post(':id/takeover')
  @HttpCode(HttpStatus.OK)
  async takeOver(@Param('id') taskId: string): Promise<Task> {
    return this.tasksService.takeOver(taskId);
  }

  @Post(':id/resume')
  @HttpCode(HttpStatus.OK)
  async resume(@Param('id') taskId: string): Promise<Task> {
    return this.tasksService.resume(taskId);
  }
}<|MERGE_RESOLUTION|>--- conflicted
+++ resolved
@@ -8,11 +8,8 @@
   Delete,
   HttpStatus,
   HttpCode,
-<<<<<<< HEAD
   UseGuards,
-=======
   Query,
->>>>>>> 98f687c9
 } from '@nestjs/common';
 import { TasksService } from './tasks.service';
 import { CreateTaskDto } from './dto/create-task.dto';
